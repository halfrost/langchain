--- conflicted
+++ resolved
@@ -62,20 +62,11 @@
         config: Optional[RunnableConfig] = None,
         **kwargs: Any,
     ) -> Dict[str, Any]:
-<<<<<<< HEAD
-        _config: Dict[str, Any] = dict(config) if config else {}
-        _config.pop("_locals", None)
-        return self(input, **_config, **kwargs)
-=======
         config = config or {}
-        return self(
-            input,
-            callbacks=config.get("callbacks"),
-            tags=config.get("tags"),
-            metadata=config.get("metadata"),
-            **kwargs,
-        )
->>>>>>> 96d064e3
+        config_kwargs: Dict = {
+            k: config.get(k) for k in ("callbacks", "tags", "metadata")
+        }
+        return self(input, **config_kwargs, **kwargs)
 
     async def ainvoke(
         self,
@@ -88,21 +79,11 @@
             return await asyncio.get_running_loop().run_in_executor(
                 None, partial(self.invoke, input, config, **kwargs)
             )
-
-<<<<<<< HEAD
-        _config: Dict[str, Any] = dict(config) if config else {}
-        _config.pop("_locals", None)
-        return await self.acall(input, **_config, **kwargs)
-=======
         config = config or {}
-        return await self.acall(
-            input,
-            callbacks=config.get("callbacks"),
-            tags=config.get("tags"),
-            metadata=config.get("metadata"),
-            **kwargs,
-        )
->>>>>>> 96d064e3
+        config_kwargs: Dict = {
+            k: config.get(k) for k in ("callbacks", "tags", "metadata")
+        }
+        return await self.acall(input, **config_kwargs, **kwargs)
 
     memory: Optional[BaseMemory] = None
     """Optional memory object. Defaults to None.
